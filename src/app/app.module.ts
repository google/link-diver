--- conflicted
+++ resolved
@@ -5,23 +5,17 @@
 import { AppRoutingModule } from './app-routing.module';
 import { AppComponent } from './app.component';
 import { LinkListComponent } from './link-list/link-list.component';
-<<<<<<< HEAD
-import { RedMatchPipe } from './red-match.pipe';
-=======
+import { HighlightMatchPipe } from './highlight-match.pipe';
 import { RegexInputComponent } from './regex-input/regex-input.component';
 import { FilterByRegexPipe } from './filter-by-regex.pipe';
->>>>>>> 2349672d
 
 @NgModule({
   declarations: [
     AppComponent,
     LinkListComponent,
-<<<<<<< HEAD
-    RedMatchPipe
-=======
+    HighlightMatchPipe,
     RegexInputComponent,
     FilterByRegexPipe
->>>>>>> 2349672d
   ],
   imports: [
     BrowserModule,
