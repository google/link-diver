import { Component, OnInit } from '@angular/core';
<<<<<<< HEAD
import { ExpandCollapseAllService } from '../expand-collapse-all.service';
import { SortOptions } from '../group-sort.pipe';
import { OptionsService } from '../options.service';
import { LinkService } from '../link.service';
=======
import { CrossComponentDataService } from '../cross-component-data.service';
import { SortOptions } from '../interfaces';
>>>>>>> 3174b1a5

/**
 * Contains two buttons allowing the user to expand each link or collapse each
 * link
 */
@Component({
  selector: 'app-expand-collapse-all',
  templateUrl: './expand-collapse-all.component.html',
  styleUrls: ['./expand-collapse-all.component.css']
})
export class ExpandCollapseAllComponent implements OnInit {

  showDOMSource: boolean = false;
  order: SortOptions;
  sortOptions = [
    {val: SortOptions.DOM, display: 'DOM'},
    {val: SortOptions.DOMReverse, display: 'DOM (Reverse)'},
    {val: SortOptions.LexicoAscend, display: 'A-Z'},
    {val: SortOptions.LexicoDescend, display: 'Z-A'}
  ];

<<<<<<< HEAD
  constructor(private ecaService: ExpandCollapseAllService,
    private optionsService: OptionsService,
    private linkService: LinkService) { }
=======
  constructor(private ccdService: CrossComponentDataService) { }
>>>>>>> 3174b1a5

  ngOnInit(): void { }

  toggleAll(expand: boolean) {
    this.ccdService.expandCollapseAll(expand);
  }

  pushSortOrder() {
    this.ccdService.updateOrder(this.order);
  }

  refresh() {
    this.linkService.requestLinkData();
  }

  toggle() {
    this.showDOMSource = !this.showDOMSource;
    this.optionsService.updateShowDOMSource(this.showDOMSource);
  }

}<|MERGE_RESOLUTION|>--- conflicted
+++ resolved
@@ -1,13 +1,7 @@
 import { Component, OnInit } from '@angular/core';
-<<<<<<< HEAD
-import { ExpandCollapseAllService } from '../expand-collapse-all.service';
-import { SortOptions } from '../group-sort.pipe';
-import { OptionsService } from '../options.service';
 import { LinkService } from '../link.service';
-=======
 import { CrossComponentDataService } from '../cross-component-data.service';
 import { SortOptions } from '../interfaces';
->>>>>>> 3174b1a5
 
 /**
  * Contains two buttons allowing the user to expand each link or collapse each
@@ -29,13 +23,8 @@
     {val: SortOptions.LexicoDescend, display: 'Z-A'}
   ];
 
-<<<<<<< HEAD
-  constructor(private ecaService: ExpandCollapseAllService,
-    private optionsService: OptionsService,
+  constructor(private ccdService: CrossComponentDataService,
     private linkService: LinkService) { }
-=======
-  constructor(private ccdService: CrossComponentDataService) { }
->>>>>>> 3174b1a5
 
   ngOnInit(): void { }
 
@@ -53,7 +42,7 @@
 
   toggle() {
     this.showDOMSource = !this.showDOMSource;
-    this.optionsService.updateShowDOMSource(this.showDOMSource);
+    this.ccdService.updateShowDOMSource(this.showDOMSource);
   }
 
 }