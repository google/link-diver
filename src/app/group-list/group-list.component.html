--- conflicted
+++ resolved
@@ -1,11 +1,5 @@
 <ul>
-<<<<<<< HEAD
     <li *ngFor="let group of links | filterByRegex: regex | groupSort: key : order">
-        <app-group-header *ngIf="key" [group]="group" (click)="toggle(group)">
-        </app-group-header>
-        <app-link-list *ngIf="!group.hide" [group]="group"></app-link-list>
-=======
-    <li *ngFor="let group of links | filterByRegex: regex | groupBy: key">
         <div class="header" *ngIf="key" (click)="toggle(group)">
             <a class="larger" href="group.key" target="_blank">
                 {{group.key}}
@@ -15,6 +9,5 @@
             </span>
         </div>
         <app-link-list [ngClass]="{'hidden': group.hide}" [group]="group"></app-link-list>
->>>>>>> 3b47636e
     </li>
 </ul>