--- conflicted
+++ resolved
@@ -39,30 +39,18 @@
       addLinkFromOnClick(element, index, instanceId, links);
     } else if (element.hasAttribute('action')) {
       // Only form elements can have an action attribute.
-<<<<<<< HEAD
-      addLinkFromAttribute(element, index, links, 'action');
+      addLinkFromAttribute(element, index, instanceId, links, 'action');
     } else if (element.tagName === 'IMG' || element.tagName === 'VIDEO') {
-      addLinkFromAttribute(element, index, links, 'src');
-=======
-      addLinkFromAttribute(element, index, instanceId, links, 'action');
-    } else if (element.tagName === 'IMG') {
       addLinkFromAttribute(element, index, instanceId, links, 'src');
->>>>>>> 65a72b47
     }
   });
   return links;
 }
 
-<<<<<<< HEAD
-function addLinkFromHref(element, index, links) {
+function addLinkFromHref(element, index, instanceId, links) {
   if (element.tagName === 'A' ||
       element.tagName === 'AREA' ||
       element.tagName === 'LINK') {
-
-=======
-function addLinkFromHref(element, index, instanceId, links) {
-  if (element.tagName === 'A' || element.tagName === 'AREA') {
->>>>>>> 65a72b47
     // Avoid bad links, such as javascript:void(0)
     if (urlRegex.test(element.href)) {
       links.push(getLinkData(element, index, instanceId, element.href));
@@ -112,14 +100,14 @@
   const highlightId = `link-diver-id-${instanceId}-${index}`;
   element.classList.add(highlightId);
 
-<<<<<<< HEAD
+
   let tagName = element.tagName;
   if (element.rel) {
     tagName += `/${element.rel}`;
   }
-=======
+
   const highlightClass = 'link-diver-highlight';
->>>>>>> 65a72b47
+
 
   return {
     'href': url.href,
