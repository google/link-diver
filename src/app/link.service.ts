--- conflicted
+++ resolved
@@ -15,12 +15,8 @@
   domId: number;
   highlightId: number;
   tagName: string;
-<<<<<<< HEAD
-  hidden: boolean;
+  visible: boolean;
   highlighted: boolean;
-=======
-  visible: boolean;
->>>>>>> 087f8498
 }
 
 /**
