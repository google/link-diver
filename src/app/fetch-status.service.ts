import { Injectable} from '@angular/core';
import { HttpClient, HttpResponseBase } from '@angular/common/http';

import { LinkData } from './link.service';
import { BehaviorSubject, from, of } from 'rxjs';
import { mergeAll, map, catchError } from 'rxjs/operators';

/**
 * Internal interface to pair a status code with a boolean indicating success
 * or failure
 */
interface Status {
  code: number;
  ok: boolean;
  contentType: string;
}

/**
 * This service is responsible for checking the status of each link. For each
 * unique link that is passed in in linkList it checks the HTTP status by
 * sending a HEAD request. In addition in throttles the amount of requests that
 * get sent to the HttpClient so it does not get overworked.
 */
@Injectable({
  providedIn: 'root'
})
export class FetchStatusService {

  private readonly batchSize = 50;

  constructor(private http: HttpClient) { }

  fetch(linkList: LinkData[]) {
    const statusMap: Map<string, BehaviorSubject<Status>> = new Map();
    this.initMap(statusMap, linkList);
    this.startFetching(statusMap);
  }

  /**
   * We create a map linking urls to status subjects so that we don't have to
   * make multiple calls to the same url. Each link object gets subscribed to
   * its corresponding subject so that it will get updated once the http request
   * for that url returns.
   * @param {Map<string, BehaviorSubject<Status>>} statusMap An empty map that
   * will be filled with url-subject pairs.
   * @param {LinkData[]} linkList Links that will eventually get statuses filled
   */
  private initMap(statusMap: Map<string, BehaviorSubject<Status>>,
      linkList: LinkData[]): void {
    linkList.forEach((link: LinkData) => {
      let linkStatus$: BehaviorSubject<Status>;
      if (statusMap.has(link.href)) {
        linkStatus$ = statusMap.get(link.href);
      } else {
        linkStatus$ = new BehaviorSubject<Status>(undefined);
        statusMap.set(link.href, linkStatus$);
      }

      linkStatus$.subscribe((status: Status) => {
        if (status) {
          link.status = status.code;
          link.statusOk = status.ok;
          link.contentType = status.contentType;
        }
      });
    });
  }

  private startFetching(statusMap: Map<string, BehaviorSubject<Status>>): void {
    const mapArr = Array.from(statusMap.entries()).map(([key, val]) => {
      return {
        link: key,
        subject: val
      };
    });

    const observables = mapArr.map((x) => {
      const statusSubject$ = x.subject;
      return this.http.get(x.link, {
        observe: 'response',
        responseType: 'text'
      }).pipe(map((response: HttpResponseBase) => {
        return {
          response,
          statusSubject$,
        };
      }), catchError((err: HttpResponseBase) => {
        return of({
          response: err,
          statusSubject$,
        });
      }));
    });

    from(observables)
        .pipe(mergeAll(this.batchSize))
<<<<<<< HEAD
        .subscribe();
  }

  private async fetchLink(url: string, status$: BehaviorSubject<Status>) {
    return new Promise((resolve) => {
      setTimeout(() => {
        const response = this.http.get(url, {
          observe: 'response',
          responseType: 'text'
        });

        response.subscribe((httpResponse: HttpResponseBase) => {
          status$.next(this.getStatus(httpResponse));
        }, (errorResponse: HttpResponseBase) => {
          console.log(this.getStatus(errorResponse));
          status$.next(this.getStatus(errorResponse));
        });

        resolve();
      }, 0);
    });
  }

=======
        .subscribe((fetchPackage: any) => {
          fetchPackage.statusSubject$.next(this.getStatus(fetchPackage.response));
        });

  }

>>>>>>> db25e678
  private getStatus(response: HttpResponseBase): Status {
    let contentType = 'none';

    if (response.headers.has('Content-type')) {
      contentType = response.headers.get('Content-type').split(';', 2)[0];
    }

    return {
      code: response.status,
      ok: response.ok,
      contentType: contentType
    };
  }
}<|MERGE_RESOLUTION|>--- conflicted
+++ resolved
@@ -94,38 +94,12 @@
 
     from(observables)
         .pipe(mergeAll(this.batchSize))
-<<<<<<< HEAD
-        .subscribe();
-  }
-
-  private async fetchLink(url: string, status$: BehaviorSubject<Status>) {
-    return new Promise((resolve) => {
-      setTimeout(() => {
-        const response = this.http.get(url, {
-          observe: 'response',
-          responseType: 'text'
-        });
-
-        response.subscribe((httpResponse: HttpResponseBase) => {
-          status$.next(this.getStatus(httpResponse));
-        }, (errorResponse: HttpResponseBase) => {
-          console.log(this.getStatus(errorResponse));
-          status$.next(this.getStatus(errorResponse));
-        });
-
-        resolve();
-      }, 0);
-    });
-  }
-
-=======
         .subscribe((fetchPackage: any) => {
           fetchPackage.statusSubject$.next(this.getStatus(fetchPackage.response));
         });
 
   }
 
->>>>>>> db25e678
   private getStatus(response: HttpResponseBase): Status {
     let contentType = 'none';
 
