// eslint-disable-next-line spaced-comment
/// <reference types="chrome"/>

// Listens for a request from LinkService and respondes with all of the links
// from the contents of the active page.
chrome.runtime.onMessage.addListener( function(request, sender, sendResponse) {
  if (request.message === 'send links') {
<<<<<<< HEAD
    sendResponse(findLinks());
=======
    sendResponse(Array.from(document.links).map( function(val) {
      return {
        'href': val.href,
        'host': val.host,
        'tagName': val.tagName,
        'hidden': val.hidden
      };
    }));
  } else if (request.message === 'send parent') {
    sendResponse(window.location.href);
>>>>>>> 6940c665
  }
});

const urlRegex = /https?:\/\/[^\s]+/;

function findLinks() {
  const all = document.querySelectorAll('*');
  const links = [];
  all.forEach((element) => {
    if (element.getAttribute('href')) {
      addLinkFromHref(element, links);
    } else if (element.hasAttribute('onclick')) {
      addLinkFromOnClick(element, links);
    } else if (element.hasAttribute('action')) {
      // Only form elements can have an action attribute.
      addLinkFromAttribute(element, links, 'action');
    } else if (element.tagName === 'IMG') {
      addLinkFromAttribute(element, links, 'src');
    }
  });
  return links;
}

function addLinkFromHref(element, links) {
  if (element.tagName === 'A' || element.tagName === 'AREA') {
    // Avoid bad links, such as javascript:void(0)
    if (urlRegex.test(element.href)) {
      links.push(getLinkData(element, element.href));
    }
  }
}

function addLinkFromOnClick(element, links) {
  const jsFunc = element.getAttribute('onclick');
  const specialCase = /window[.]location[.]href=["'](.*)["']/;
  const specialCaseMatches = jsFunc.match(specialCase);
  const generalMatches = jsFunc.match(urlRegex);
  if (specialCaseMatches) {
    let urlString = specialCaseMatches[1];
    if (!urlRegex.test(urlString)) {
      urlString = window.location.origin + urlString;
    }
    links.push(getLinkData(element, urlString));
  } else if (generalMatches) {
    links.push(getLinkData(element, generalMatches[0]));
  }
}

function addLinkFromAttribute(element, links, attribute) {
  let link = element[attribute];
  if (!urlRegex.test(link)) {
    link = window.location.origin + link;
  }
  links.push(getLinkData(element, link));
}

function getLinkData(element, urlString) {
  const url = new URL(urlString);
  return {
    'href': url.href,
    'host': url.host,
    'tagName': element.tagName,
    'hidden': element.hidden
  };
}<|MERGE_RESOLUTION|>--- conflicted
+++ resolved
@@ -5,20 +5,9 @@
 // from the contents of the active page.
 chrome.runtime.onMessage.addListener( function(request, sender, sendResponse) {
   if (request.message === 'send links') {
-<<<<<<< HEAD
     sendResponse(findLinks());
-=======
-    sendResponse(Array.from(document.links).map( function(val) {
-      return {
-        'href': val.href,
-        'host': val.host,
-        'tagName': val.tagName,
-        'hidden': val.hidden
-      };
-    }));
   } else if (request.message === 'send parent') {
     sendResponse(window.location.href);
->>>>>>> 6940c665
   }
 });
 
