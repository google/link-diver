--- conflicted
+++ resolved
@@ -1,10 +1,5 @@
 <ul>
-<<<<<<< HEAD
-    <li *ngFor="let group of links | filterByRegex: filters
-=======
-    <li *ngFor="let group of links | filter: regex : filters
->>>>>>> 59262e7e
-            | groupSort: key : order">
+    <li *ngFor="let group of links | filter: filters | groupSort: key : order">
         <div class="header" *ngIf="showHeader" (click)="toggle(group)">
             <span class="larger">{{group.key}}</span>
             <span class="group-count larger">
