import { BrowserModule } from '@angular/platform-browser';
import { NgModule } from '@angular/core';
import { BrowserAnimationsModule } from '@angular/platform-browser/animations';
import { FormsModule, ReactiveFormsModule } from '@angular/forms';
import { MatButtonModule } from '@angular/material/button';
import { MatSelectModule } from '@angular/material/select';
import { MatFormFieldModule } from '@angular/material/form-field';
import { MatInputModule } from '@angular/material/input';

import { AppRoutingModule } from './app-routing.module';
import { AppComponent } from './app.component';
import { LinkListComponent } from './link-list/link-list.component';
import { HighlightMatchPipe } from './highlight-match.pipe';
import { InputBarComponent } from './input-bar/input-bar.component';
import { FilterByRegexPipe } from './filter-by-regex.pipe';
import { IndivLinkComponent } from './indiv-link/indiv-link.component';
import { InputPanelComponent } from './input-panel/input-panel.component';
import { ExpandCollapseAllComponent } from './expand-collapse-all/expand-collapse-all.component';
import { GroupListComponent } from './group-list/group-list.component';
<<<<<<< HEAD
import { GroupHeaderComponent } from './group-header/group-header.component';
import { GroupSort } from './group-sort.pipe';
=======
>>>>>>> 3b47636e

@NgModule({
  declarations: [
    AppComponent,
    LinkListComponent,
    HighlightMatchPipe,
    InputBarComponent,
    FilterByRegexPipe,
    IndivLinkComponent,
    InputPanelComponent,
    ExpandCollapseAllComponent,
<<<<<<< HEAD
    GroupListComponent,
    GroupHeaderComponent,
    GroupSort
=======
    GroupByPipe,
    GroupListComponent
>>>>>>> 3b47636e
  ],
  imports: [
    BrowserModule,
    BrowserAnimationsModule,
    AppRoutingModule,
    FormsModule,
    MatButtonModule,
    MatSelectModule,
    ReactiveFormsModule,
    MatFormFieldModule,
    MatInputModule
  ],
  providers: [],
  bootstrap: [AppComponent]
})
export class AppModule { }<|MERGE_RESOLUTION|>--- conflicted
+++ resolved
@@ -17,11 +17,7 @@
 import { InputPanelComponent } from './input-panel/input-panel.component';
 import { ExpandCollapseAllComponent } from './expand-collapse-all/expand-collapse-all.component';
 import { GroupListComponent } from './group-list/group-list.component';
-<<<<<<< HEAD
-import { GroupHeaderComponent } from './group-header/group-header.component';
 import { GroupSort } from './group-sort.pipe';
-=======
->>>>>>> 3b47636e
 
 @NgModule({
   declarations: [
@@ -33,14 +29,8 @@
     IndivLinkComponent,
     InputPanelComponent,
     ExpandCollapseAllComponent,
-<<<<<<< HEAD
     GroupListComponent,
-    GroupHeaderComponent,
     GroupSort
-=======
-    GroupByPipe,
-    GroupListComponent
->>>>>>> 3b47636e
   ],
   imports: [
     BrowserModule,
