--- conflicted
+++ resolved
@@ -24,14 +24,7 @@
     private ccdService: CrossComponentDataService) { }
 
   ngOnInit(): void {
-<<<<<<< HEAD
-    this.linkService.linkList$.subscribe((newLinks: LinkData[]) => {
-=======
-    this.ccdService.regexStr.subscribe((newRegex: string) => {
-      this.regex = newRegex;
-    });
     this.chromeLinkService.linkList$.subscribe((newLinks: LinkData[]) => {
->>>>>>> 59262e7e
       this.links = newLinks;
     });
     this.ccdService.groupingKey$.subscribe((newKey: GroupByKeys) => {
