--- conflicted
+++ resolved
@@ -1,9 +1,5 @@
 <ul>
-<<<<<<< HEAD
-    <li *ngFor="let link of links | filterByRegex: regex">
-=======
     <li *ngFor="let link of group.list">
->>>>>>> c46e6114
         <app-indiv-link [link]="link"></app-indiv-link>
     </li>
 </ul>