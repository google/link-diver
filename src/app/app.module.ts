--- conflicted
+++ resolved
@@ -1,16 +1,12 @@
 import { BrowserModule } from '@angular/platform-browser';
 import { NgModule } from '@angular/core';
-<<<<<<< HEAD
-import { FormsModule } from '@angular/forms';
 import { HttpClientModule } from '@angular/common/http';
-=======
 import { BrowserAnimationsModule } from '@angular/platform-browser/animations';
 import { FormsModule, ReactiveFormsModule } from '@angular/forms';
 import { MatButtonModule } from '@angular/material/button';
 import { MatSelectModule } from '@angular/material/select';
 import { MatFormFieldModule } from '@angular/material/form-field';
 import { MatInputModule } from '@angular/material/input';
->>>>>>> c46e6114
 
 import { AppRoutingModule } from './app-routing.module';
 import { AppComponent } from './app.component';
@@ -42,15 +38,12 @@
     BrowserAnimationsModule,
     AppRoutingModule,
     FormsModule,
-<<<<<<< HEAD
-    HttpClientModule
-=======
+    HttpClientModule,
     MatButtonModule,
     MatSelectModule,
     ReactiveFormsModule,
     MatFormFieldModule,
     MatInputModule
->>>>>>> c46e6114
   ],
   providers: [],
   bootstrap: [AppComponent]
