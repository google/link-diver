import { Component, OnInit } from '@angular/core';
import { CrossComponentDataService } from '../cross-component-data.service';
import { FilterKeys, FilterOption, GroupByKeys, GroupingOptions, GroupingModifiers, SortOptions } from '../interfaces';

/**
 * This component is responsible for taking acceptin input from the user,
 * parsing it, and pushing the desired settings to the corresponding services.
 */
@Component({
  selector: 'app-input-bar',
  templateUrl: './input-bar.component.html',
  styleUrls: ['./input-bar.component.css']
})
export class InputBarComponent implements OnInit {

  newInput: string;

  constructor(private ccdService: CrossComponentDataService) { }

  ngOnInit(): void { }

  pushInput(): void {
    const options = this.parseInput(this.newInput);
    this.ccdService.updateFilters(options.filters);
    this.ccdService.updateGroupingOptions(options.grouping);

    // TEMP
    console.log(options.filters);
    console.log(options.grouping);
    // TEMP

    // We need to scan filters for regex so we can highlight matches
    const newRegexArr: RegExp[] = [];
    options.filters.forEach((filter: FilterOption<any>) => {
      if (filter.filterKey === FilterKeys.Regex && !filter.isNegation) {
        newRegexArr.push(new RegExp(`(${filter.inputString})`, 'g'));
      }
    });
    this.ccdService.updateRegex(newRegexArr);

  }

  private parseInput(input: string) {
    const filters: FilterOption<any>[] = [];
    let grouping: GroupingOptions = {
      groupBy: GroupByKeys.None
    };

    if (!input) {
      return {
        filters,
        grouping
      };
    }

<<<<<<< HEAD
    // We put each space seperated token in a stack
    const stackInput = input.trim().split(' ').reverse();

    if (stackInput.length === 1) {
      const newFilter = this.parseArgument(stackInput[0], true);
      if (newFilter) {
        filters.push(newFilter);
      }
    } else {
      let currInputArg: string;
      while (stackInput.length > 0) {
        currInputArg = stackInput.pop();
        if (currInputArg === '{') {
          grouping = this.parseGrouping(stackInput);
          if (grouping.groupBy === GroupByKeys.Rewrite) {
            filters.push({
              filterKey: FilterKeys.Regex,
              inputString: grouping.regexStr,
              value: grouping.regex,
              negation: false,
              validInput: true
            });
          }
        } else {
          const newFilter = this.parseArgument(currInputArg, false);
          if (newFilter.validInput) {
            filters.push(newFilter);
=======
    for (let i = 0; i < splitInput.length; i++) {
      if (splitInput[i] !== '{') {
        const newFilter = this.parseArgument(splitInput[i]);
        if (newFilter.isValidInput) {
          filters.push(newFilter);
        }
      } else if (i + 2 >= splitInput.length || splitInput[i + 2] !== '}') {
        // To group we require the syntax '{ grouping_key }'
        console.error('Invalid input, to group links make sure there are ' +
            'spaces between the brackets and the grouping key.');
        break;
      } else {
        for (const key in GroupByKeys) {
          if (GroupByKeys[key] === splitInput[i + 1]) {
            groupBy = GroupByKeys[key];
            break;
>>>>>>> f280d811
          }
        }
        i += 2;
      }
    }

    return {
      filters,
      grouping
    };
  }

  private parseGrouping(stackInput: string[]): GroupingOptions {
    const grouping: GroupingOptions = { groupBy: GroupByKeys.None };
    let currGroupArg: string;
    while (stackInput.length > 0) {
      currGroupArg = stackInput.pop();
      if (currGroupArg === '}') {
        return grouping;
      } else if (currGroupArg.startsWith(GroupingModifiers.Sort)) {
        currGroupArg = currGroupArg.substring(GroupingModifiers.Sort.length);
        switch (currGroupArg) {
          case 'asc':
          case 'ascending':
          case 'up':
            grouping.sort = SortOptions.LexicoAscend;
            break;
          case 'desc':
          case 'descending':
          case 'down':
            grouping.sort = SortOptions.LexicoDescend;
        }
      } else if (currGroupArg.startsWith(GroupingModifiers.Regex)) {
        currGroupArg = currGroupArg.substring(GroupingModifiers.Regex.length);
        grouping.groupBy = GroupByKeys.Rewrite;
        grouping.regex = new RegExp(currGroupArg);
        grouping.regexStr = currGroupArg;
      } else if (currGroupArg.startsWith(GroupingModifiers.Rewrite)) {
        currGroupArg = currGroupArg.substring(GroupingModifiers.Rewrite.length);
        grouping.rewrite = currGroupArg;
      } else {
        for (const key in GroupByKeys) {
          if (GroupByKeys[key] === currGroupArg &&
              grouping.groupBy === GroupByKeys.None &&
              currGroupArg !== GroupByKeys.Rewrite) {
            grouping.groupBy = GroupByKeys[key];
            break;
          }
        }
      }
    }

    // To group we require the syntax '{ grouping_key }'
    console.error('Invalid input, to group links make sure there are ' +
    'spaces between the brackets and the grouping key.');
    return { groupBy: GroupByKeys.None };
  }

  /**
   * Parses a full filter argument, parses it and constructs a FilterOption
   * object filled with the relevant data.
   *
   * @param { string } str The full filter argument as a string
<<<<<<< HEAD
   * @param { boolean } onlyArg Whether it's the only argument and we should
   * accept it as a regex filter if there is no modifier
=======
>>>>>>> f280d811
   * @return { FilterOption<any> } The constructed FilterOption object
   */
  private parseArgument(str: string): FilterOption<any> {
    // By default we assume a regex unless we find a modifier
    const filterOption = {
      filterKey: FilterKeys.Regex,
      inputString: str,
      value: undefined,
      isNegation: false,
      isValidInput: true
    };

    this.parseNegation(filterOption);

    for (const key in FilterKeys) {
      if (filterOption.inputString.startsWith(FilterKeys[key])) {
        this.parseModifier(filterOption, FilterKeys[key]);
        break;
      }
    }

    // If the argument had no valid modifier
    if (!filterOption.value) {
      // We assume a lack of modifier indicates a regex filter
      filterOption.filterKey = FilterKeys.Regex;
      filterOption.value = new RegExp(filterOption.inputString);
    }

    return filterOption;
  }

  /**
   * Takes in a raw FilterOption object and checks if there is a negation
   * modifier prefixing the input. If there is it trims the modifier off of the
   * input string and sets negation to true.
   *
   * @param { FilterOption<any> } filter The raw FilterOption to be parsed
   */
  private parseNegation(filter: FilterOption<any>) {
    const negation = 'not:';
    if (filter.inputString.startsWith(negation)) {
      filter.inputString = filter.inputString.substring(negation.length);
      filter.isNegation = true;
    }
  }

  /**
   * Takes in a raw FilterOption object, assigns the filterKey and value
   * according to the FilterKey provided, and trims the leading modifer from
   * the input string.
   *
   * @param { FilterOption<any> } filter The raw FilterOption object to be
   * assigned
   * @param { FilterKeys } key The type of FilterKey that matches the input
   * string modifier
   */
  private parseModifier(filter: FilterOption<any>, key: FilterKeys) {
    filter.filterKey = key;
    filter.inputString = filter.inputString.substring(key.length);
    switch (key) {
      // Cases where the value we want to compare is just a string
      case FilterKeys.TagName:
      case FilterKeys.ContentType:
        filter.value = filter.inputString;
        break;
      // Cases where value should be a boolean
      case FilterKeys.Visible:
      case FilterKeys.StatusOk:
        filter.value = this.parseBool(filter.inputString);
        break;
      // Cases where value should be an int
      case FilterKeys.StatusCode:
        filter.value = parseInt(filter.inputString);
        break;
      // Cases where value should be a regular expression
      case FilterKeys.Regex:
      case FilterKeys.Host:
        filter.value = new RegExp(filter.inputString);
        break;
    }
  }

  private parseBool(valueAsStr: string): boolean {
    const falseStrings = ['false', 'f', '0'];
    return !falseStrings.includes(valueAsStr.toLowerCase());
  }

}<|MERGE_RESOLUTION|>--- conflicted
+++ resolved
@@ -53,55 +53,28 @@
       };
     }
 
-<<<<<<< HEAD
     // We put each space seperated token in a stack
     const stackInput = input.trim().split(' ').reverse();
 
-    if (stackInput.length === 1) {
-      const newFilter = this.parseArgument(stackInput[0], true);
-      if (newFilter) {
-        filters.push(newFilter);
-      }
-    } else {
-      let currInputArg: string;
-      while (stackInput.length > 0) {
-        currInputArg = stackInput.pop();
-        if (currInputArg === '{') {
-          grouping = this.parseGrouping(stackInput);
-          if (grouping.groupBy === GroupByKeys.Rewrite) {
-            filters.push({
-              filterKey: FilterKeys.Regex,
-              inputString: grouping.regexStr,
-              value: grouping.regex,
-              negation: false,
-              validInput: true
-            });
-          }
-        } else {
-          const newFilter = this.parseArgument(currInputArg, false);
-          if (newFilter.validInput) {
-            filters.push(newFilter);
-=======
-    for (let i = 0; i < splitInput.length; i++) {
-      if (splitInput[i] !== '{') {
-        const newFilter = this.parseArgument(splitInput[i]);
+    let currInputArg: string;
+    while (stackInput.length > 0) {
+      currInputArg = stackInput.pop();
+      if (currInputArg === '{') {
+        grouping = this.parseGrouping(stackInput);
+        if (grouping.groupBy === GroupByKeys.Rewrite) {
+          filters.push({
+            filterKey: FilterKeys.Regex,
+            inputString: grouping.regexStr,
+            value: grouping.regex,
+            isNegation: false,
+            isValidInput: true
+          });
+        }
+      } else {
+        const newFilter = this.parseArgument(currInputArg);
         if (newFilter.isValidInput) {
           filters.push(newFilter);
         }
-      } else if (i + 2 >= splitInput.length || splitInput[i + 2] !== '}') {
-        // To group we require the syntax '{ grouping_key }'
-        console.error('Invalid input, to group links make sure there are ' +
-            'spaces between the brackets and the grouping key.');
-        break;
-      } else {
-        for (const key in GroupByKeys) {
-          if (GroupByKeys[key] === splitInput[i + 1]) {
-            groupBy = GroupByKeys[key];
-            break;
->>>>>>> f280d811
-          }
-        }
-        i += 2;
       }
     }
 
@@ -158,15 +131,10 @@
   }
 
   /**
-   * Parses a full filter argument, parses it and constructs a FilterOption
+   * Takes a full filter argument, parses it and constructs a FilterOption
    * object filled with the relevant data.
    *
    * @param { string } str The full filter argument as a string
-<<<<<<< HEAD
-   * @param { boolean } onlyArg Whether it's the only argument and we should
-   * accept it as a regex filter if there is no modifier
-=======
->>>>>>> f280d811
    * @return { FilterOption<any> } The constructed FilterOption object
    */
   private parseArgument(str: string): FilterOption<any> {
