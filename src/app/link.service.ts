// eslint-disable-next-line spaced-comment
/// <reference types="chrome"/>

<<<<<<< HEAD
import { Injectable, NgZone } from '@angular/core';
import { BehaviorSubject } from 'rxjs';
import { FetchStatusService } from './fetch-status.service';
=======
import { Injectable, EventEmitter, NgZone } from '@angular/core';
import { BehaviorSubject } from 'rxjs';
>>>>>>> c46e6114

/**
 * Packages the URL of a link along with other relevant metadata about that link
 * used throughout the app
 */
export interface LinkData {
  href: string;
  host: string;
  domId: number;
  tagName: string;
  hidden: boolean;
  status?: number;
  statusOk?: boolean;
}

/**
 * This service is responsible for retreving links from the content script and
 * passing them onto components
 */
@Injectable({
  providedIn: 'root'
})
export class LinkService {

<<<<<<< HEAD
  linkListSource = new BehaviorSubject<LinkData[]>([]);
  linkList$ = this.linkListSource.asObservable();

  private setLinks(newLinks: LinkData[]): void {
    this.linkListSource.next(newLinks);
  }

  constructor(private fetchService: FetchStatusService,
    private ngZone: NgZone) {

=======
  private parentSource = new BehaviorSubject<string>('');
  parent$ = this.parentSource.asObservable();

  private linkListSource = new BehaviorSubject<LinkData[]>([]);
  linkList$ = this.linkListSource.asObservable();

  private setLinks(newLinks: LinkData[]): void {
    this.linkListSource.next(newLinks);
  }

  constructor(private ngZone: NgZone) {

>>>>>>> c46e6114
    chrome.tabs.getCurrent((tab) => {
      chrome.tabs.sendMessage(tab.openerTabId, {
        message: 'send parent'
      }, (parent: string) => {
        this.ngZone.run(() => {
          this.parentSource.next(parent);
        });
      });

      chrome.tabs.sendMessage(tab.openerTabId, {
        message: 'send links'
      }, (links: LinkData[]) => {
<<<<<<< HEAD
        // NgZone.run here is needed so that angular is aware that changes are
        // being made and can run its change detection cycle
        this.ngZone.run(() => {
          this.setLinks(links);
          this.fetchService.fetch(links);
=======
        this.ngZone.run(() => {
          this.setLinks(links);
>>>>>>> c46e6114
        });
      });
    });
  }
}<|MERGE_RESOLUTION|>--- conflicted
+++ resolved
@@ -1,14 +1,9 @@
 // eslint-disable-next-line spaced-comment
 /// <reference types="chrome"/>
 
-<<<<<<< HEAD
 import { Injectable, NgZone } from '@angular/core';
 import { BehaviorSubject } from 'rxjs';
 import { FetchStatusService } from './fetch-status.service';
-=======
-import { Injectable, EventEmitter, NgZone } from '@angular/core';
-import { BehaviorSubject } from 'rxjs';
->>>>>>> c46e6114
 
 /**
  * Packages the URL of a link along with other relevant metadata about that link
@@ -33,18 +28,6 @@
 })
 export class LinkService {
 
-<<<<<<< HEAD
-  linkListSource = new BehaviorSubject<LinkData[]>([]);
-  linkList$ = this.linkListSource.asObservable();
-
-  private setLinks(newLinks: LinkData[]): void {
-    this.linkListSource.next(newLinks);
-  }
-
-  constructor(private fetchService: FetchStatusService,
-    private ngZone: NgZone) {
-
-=======
   private parentSource = new BehaviorSubject<string>('');
   parent$ = this.parentSource.asObservable();
 
@@ -55,9 +38,9 @@
     this.linkListSource.next(newLinks);
   }
 
-  constructor(private ngZone: NgZone) {
+  constructor(private fetchService: FetchStatusService,
+    private ngZone: NgZone) {
 
->>>>>>> c46e6114
     chrome.tabs.getCurrent((tab) => {
       chrome.tabs.sendMessage(tab.openerTabId, {
         message: 'send parent'
@@ -70,16 +53,11 @@
       chrome.tabs.sendMessage(tab.openerTabId, {
         message: 'send links'
       }, (links: LinkData[]) => {
-<<<<<<< HEAD
         // NgZone.run here is needed so that angular is aware that changes are
         // being made and can run its change detection cycle
         this.ngZone.run(() => {
           this.setLinks(links);
           this.fetchService.fetch(links);
-=======
-        this.ngZone.run(() => {
-          this.setLinks(links);
->>>>>>> c46e6114
         });
       });
     });
