<<<<<<< HEAD
<div class="search-bar">
    <input #searchBox (input)="search(searchBox.value)" 
            placeholder="Insert your regular expression here"
            autofocus="autofocus"/>
</div>
<div class="links">    
    <ul>
        <li *ngFor="let link of links$ | async">
            <a href={{link}} target="_blank" 
                [innerHTML]="link | redMatch:searchBox.value"></a>
        </li>
    </ul>
</div>
=======
<ul>
    <li *ngFor="let link of getLinks() | filterByRegex: regex">
        <a href={{link}} target="_blank">{{link}}</a>
    </li>
</ul>
>>>>>>> 2349672d
<|MERGE_RESOLUTION|>--- conflicted
+++ resolved
@@ -1,21 +1,6 @@
-<<<<<<< HEAD
-<div class="search-bar">
-    <input #searchBox (input)="search(searchBox.value)" 
-            placeholder="Insert your regular expression here"
-            autofocus="autofocus"/>
-</div>
-<div class="links">    
-    <ul>
-        <li *ngFor="let link of links$ | async">
-            <a href={{link}} target="_blank" 
-                [innerHTML]="link | redMatch:searchBox.value"></a>
-        </li>
-    </ul>
-</div>
-=======
 <ul>
     <li *ngFor="let link of getLinks() | filterByRegex: regex">
-        <a href={{link}} target="_blank">{{link}}</a>
+        <a href={{link}} target="_blank"
+            [innerHTML]="link | highlightMatch: regex"></a>
     </li>
-</ul>
->>>>>>> 2349672d
+</ul>