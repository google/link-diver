import { Injectable } from '@angular/core';
import { BehaviorSubject } from 'rxjs';
<<<<<<< HEAD
import { SortOptions, GroupCount, FilterOption, GroupByKeys, LinkData } from './interfaces';
=======
import { SortOptions, GroupCount, FilterOption, GroupByKeys, GroupingOptions, GroupOrders } from './interfaces';
>>>>>>> 0be3ae9e

/**
 * This service is generally responsible for passing any sort of data between
 * components that are not directly related.
 */
@Injectable({
  providedIn: 'root'
})
export class CrossComponentDataService {

  private linkListSource = new BehaviorSubject<LinkData[]>([]);
  linkList$ = this.linkListSource.asObservable();

  private regexArrSource = new BehaviorSubject<RegExp[]>([]);
  regexArr$ = this.regexArrSource.asObservable();

  private sortOrderSource = new BehaviorSubject<SortOptions>(SortOptions.DOM);
  sortOrder$ = this.sortOrderSource.asObservable();

  private groupingSource = new BehaviorSubject<GroupingOptions>({
    groupBy: GroupByKeys.None,
    sort: GroupOrders.None
  });
  grouping$ = this.groupingSource.asObservable();

  private filterOptionsSource = new BehaviorSubject<FilterOption<any>[]>([]);
  filters$ = this.filterOptionsSource.asObservable();

  private showElementSource = new BehaviorSubject<boolean>(false);
  showElementSource$ = this.showElementSource.asObservable();

  private groupCountSource = new BehaviorSubject<GroupCount>(undefined);
  groupCount$ = this.groupCountSource.asObservable();

  private expandCollapseSource = new BehaviorSubject<boolean>(false);
  expandCollapseAll$ = this.expandCollapseSource.asObservable();

  private parentSource = new BehaviorSubject<string>('');
  parent$ = this.parentSource.asObservable();

  constructor() { }

  updateLinks(newLinks: LinkData[]) {
    this.linkListSource.next(newLinks);
  }

  updateRegex(newRegexArr: RegExp[]) {
    this.regexArrSource.next(newRegexArr);
  }

  updateOrder(newOrder: SortOptions) {
    this.sortOrderSource.next(newOrder);
  }

  updateGroupingOptions(newGrouping: GroupingOptions) {
    this.groupingSource.next(newGrouping);
  }

  updateFilters(newFilters: FilterOption<any>[]) {
    this.filterOptionsSource.next(newFilters);
  }

  updateShowElementSource(newShowSource: boolean) {
    this.showElementSource.next(newShowSource);
  }

  updateGroupCount(newCount: GroupCount) {
    this.groupCountSource.next(newCount);
  }

  expandCollapseAll(expand: boolean) {
    this.expandCollapseSource.next(expand);
  }

  updateParent(newParent: string) {
    this.parentSource.next(newParent);
  }

}<|MERGE_RESOLUTION|>--- conflicted
+++ resolved
@@ -1,10 +1,6 @@
 import { Injectable } from '@angular/core';
 import { BehaviorSubject } from 'rxjs';
-<<<<<<< HEAD
-import { SortOptions, GroupCount, FilterOption, GroupByKeys, LinkData } from './interfaces';
-=======
-import { SortOptions, GroupCount, FilterOption, GroupByKeys, GroupingOptions, GroupOrders } from './interfaces';
->>>>>>> 0be3ae9e
+import { SortOptions, GroupCount, FilterOption, GroupByKeys, LinkData, GroupingOptions, GroupOrders } from './interfaces';
 
 /**
  * This service is generally responsible for passing any sort of data between
